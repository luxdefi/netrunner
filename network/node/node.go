package node

import (
	"errors"

	"github.com/ava-labs/avalanche-network-runner/api"
	"github.com/ava-labs/avalanchego/ids"
)

type Config struct {
	// Configuration specific to a particular implementation of a node.
	ImplSpecificConfig interface{}
	// A node's name must be unique from all other nodes
	// in a network. If Name is the empty string, a
	// unique name is assigned on node creation.
	Name string
	// True if other nodes should use this node
	// as a bootstrap beacon.
	IsBeacon bool
	// Must not be nil
	StakingKey []byte
	// Must not be nil
	StakingCert []byte
<<<<<<< HEAD
	// Must not be empty
	NodeID ids.ShortID
	// May be nil.
=======
	// Must not be nil.
>>>>>>> 72d9fa6d
	ConfigFile []byte
	// May be nil.
	CChainConfigFile []byte
}

// Returns an error if this config is invalid
func (c *Config) Validate() error {
	switch {
	case c.ImplSpecificConfig == nil:
		return errors.New("implementation-specific node config not given")
	case len(c.StakingKey) == 0:
		return errors.New("staking key not given")
	case len(c.StakingCert) == 0:
		return errors.New("staking cert not given")
	case c.NodeID == ids.ShortEmpty:
		return errors.New("empty node id")
	default:
		return nil
	}
}

// An AvalancheGo node
type Node interface {
	// Return this node's name, which is unique
	// across all the nodes in its network.
	GetName() string
	// Return this node's Avalanche node ID.
	GetNodeID() ids.ShortID
	// Return a client that can be used to make API calls.
	GetAPIClient() api.Client
	// TODO add methods
}<|MERGE_RESOLUTION|>--- conflicted
+++ resolved
@@ -17,17 +17,11 @@
 	// True if other nodes should use this node
 	// as a bootstrap beacon.
 	IsBeacon bool
-	// Must not be nil
+	// Must not be nil.
 	StakingKey []byte
-	// Must not be nil
+	// Must not be nil.
 	StakingCert []byte
-<<<<<<< HEAD
-	// Must not be empty
-	NodeID ids.ShortID
 	// May be nil.
-=======
-	// Must not be nil.
->>>>>>> 72d9fa6d
 	ConfigFile []byte
 	// May be nil.
 	CChainConfigFile []byte
@@ -42,8 +36,6 @@
 		return errors.New("staking key not given")
 	case len(c.StakingCert) == 0:
 		return errors.New("staking cert not given")
-	case c.NodeID == ids.ShortEmpty:
-		return errors.New("empty node id")
 	default:
 		return nil
 	}
