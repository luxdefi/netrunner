package network

import (
	"context"
	"errors"

	"github.com/ava-labs/avalanche-network-runner/network/node"
)

var ErrUndefined = errors.New("undefined network")
var ErrStopped = errors.New("network stopped")

type BlockchainSpec struct {
	VmName   string
	Genesis  []byte
	SubnetId *string
}

// Network is an abstraction of an Avalanche network
type Network interface {
	// Returns nil if all the nodes in the network are healthy.
	// A stopped network is considered unhealthy.
	// Timeout is given by the context parameter.
	Healthy(context.Context) error
	// Stop all the nodes.
	// Returns ErrStopped if Stop() was previously called.
	Stop(context.Context) error
	// Start a new node with the given config.
	// Returns ErrStopped if Stop() was previously called.
	AddNode(node.Config) (node.Node, error)
	// Stop the node with this name.
	// Returns ErrStopped if Stop() was previously called.
	RemoveNode(ctx context.Context, name string) error
	// Return the node with this name.
	// Returns ErrStopped if Stop() was previously called.
	GetNode(name string) (node.Node, error)
	// Return all the nodes in this network.
	// Node name --> Node.
	// Returns ErrStopped if Stop() was previously called.
	GetAllNodes() (map[string]node.Node, error)
	// Returns the names of all nodes in this network.
	// Returns ErrStopped if Stop() was previously called.
	GetNodeNames() ([]string, error)
	// Save network snapshot
	// Network is stopped in order to do a safe preservation
	// Returns the full local path to the snapshot dir
	SaveSnapshot(context.Context, string) (string, error)
	// Remove network snapshot
	RemoveSnapshot(string) error
	// Get name of available snapshots
	GetSnapshotNames() ([]string, error)
<<<<<<< HEAD
	// Restart a given node using the same config, optionally changing binary path,
	// whitelisted subnets, db dir
	RestartNode(context.Context, string, string, string, string) error
=======
	// Create the specified blockchains
	CreateBlockchains(context.Context, []BlockchainSpec) error
	// Create the given numbers of subnets
	CreateSubnets(context.Context, uint32) error
>>>>>>> ddfb7cb6
}<|MERGE_RESOLUTION|>--- conflicted
+++ resolved
@@ -49,14 +49,11 @@
 	RemoveSnapshot(string) error
 	// Get name of available snapshots
 	GetSnapshotNames() ([]string, error)
-<<<<<<< HEAD
 	// Restart a given node using the same config, optionally changing binary path,
 	// whitelisted subnets, db dir
 	RestartNode(context.Context, string, string, string, string) error
-=======
 	// Create the specified blockchains
 	CreateBlockchains(context.Context, []BlockchainSpec) error
 	// Create the given numbers of subnets
 	CreateSubnets(context.Context, uint32) error
->>>>>>> ddfb7cb6
 }