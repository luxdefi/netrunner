--- conflicted
+++ resolved
@@ -33,42 +33,4 @@
 	// Returns nil if Stop() was previously called.
 	GetNodesNames() ([]string, error)
 	// TODO add methods
-<<<<<<< HEAD
-}
-
-type Config struct {
-	// Configuration specific to a particular implementation of a network.
-	ImplSpecificConfig interface{}
-	// How many nodes in the network
-	NodeCount int
-	// Config for each node
-	NodeConfigs []node.Config
-	// Log level for the whole network
-	LogLevel string
-	// Name for the network
-	Name string
-}
-
-func (c *Config) Validate() error {
-	var someNodeIsBeacon bool
-	for i, nodeConfig := range c.NodeConfigs {
-		var nodeName string
-		if len(nodeConfig.Name) > 0 {
-			nodeName = nodeConfig.Name
-		} else {
-			nodeName = strconv.Itoa(i)
-		}
-		if nodeConfig.IsBeacon {
-			someNodeIsBeacon = true
-		}
-		if err := nodeConfig.Validate(); err != nil {
-			return fmt.Errorf("node %s config failed validation: %w", nodeName, err)
-		}
-	}
-	if len(c.NodeConfigs) > 0 && !someNodeIsBeacon {
-		return fmt.Errorf("node config failed validation: at least one node must be beacon")
-	}
-	return nil
-=======
->>>>>>> 06277c46
 }