package main

import (
	"context"
	"fmt"
	"os"
	"os/signal"
	"syscall"

<<<<<<< HEAD
	"github.com/ava-labs/avalanche-network-runner-local/api"
	"github.com/ava-labs/avalanche-network-runner-local/local"
	"github.com/ava-labs/avalanche-network-runner-local/network"
	"github.com/ava-labs/avalanche-network-runner-local/network/node"
	"github.com/ava-labs/avalanche-network-runner-local/utils"
	"github.com/ava-labs/avalanchego/ids"
	"github.com/ava-labs/avalanchego/staking"
=======
	"github.com/ava-labs/avalanche-network-runner/api"
	"github.com/ava-labs/avalanche-network-runner/local"
	"github.com/ava-labs/avalanche-network-runner/network"
	"github.com/ava-labs/avalanche-network-runner/network/node"
>>>>>>> 4a282179
	"github.com/ava-labs/avalanchego/utils/logging"
	"github.com/ava-labs/avalanchego/utils/units"
)

var goPath = os.ExpandEnv("$GOPATH")

// Start 6 nodes, wait for them to become healthy, then stop them all.
func main() {
	// Create the logger
	loggingConfig, err := logging.DefaultConfig()
	if err != nil {
		fmt.Println(err)
		os.Exit(1)
	}
	logFactory := logging.NewFactory(loggingConfig)
	log, err := logFactory.Make("main")
	if err != nil {
		fmt.Println(err)
		os.Exit(1)
	}

	// Path to AvalancheGo binary
	binaryPath := fmt.Sprintf("%s%s", goPath, "/src/github.com/ava-labs/avalanchego/build/avalanchego")

<<<<<<< HEAD
	// Create network config
	networkConfig := network.Config{
		NetworkID: 1337,
	}

	allNodeIDs := []ids.ShortID{}

	// Define the nodes to run when network is created.
	// Read config file from disk.
	configDir := fmt.Sprintf("%s/src/github.com/ava-labs/avalanche-network-runner-local/examples/local/configs", goPath)
	configFile, err := os.ReadFile(fmt.Sprintf("%s/config.json", configDir))
	if err != nil {
		log.Fatal("%s", err)
		os.Exit(1)
	}
	for i := 0; i < 6; i++ {
		var (
			stakingKey  []byte
			stakingCert []byte
		)
		// For first 3 nodes, read staking key/cert from disk
		if i < 3 {
			log.Info("reading node %d key/cert", i)
			nodeConfigDir := fmt.Sprintf("%s/node%d", configDir, i)
			stakingKey, err = os.ReadFile(fmt.Sprintf("%s/staking.key", nodeConfigDir))
			if err != nil {
				log.Fatal("%s", err)
				os.Exit(1)
			}
			stakingCert, err = os.ReadFile(fmt.Sprintf("%s/staking.crt", nodeConfigDir))
			if err != nil {
				log.Fatal("%s", err)
				os.Exit(1)
			}
		} else {
			log.Info("generating node %d key/cert", i)
			// For first 5 nodes, don't read staking key/cert from disk
			stakingCert, stakingKey, err = staking.NewCertAndKeyBytes()
			if err != nil {
				log.Fatal("%s", err)
				os.Exit(1)
			}
=======
	// Read node configs, staking keys, staking certs
	networkConfig := network.Config{}
	for i := 0; i < 5; i++ {
		log.Info("reading config %d", i)
		configDir := fmt.Sprintf("%s/src/github.com/ava-labs/avalanche-network-runner/examples/local/configs", goPath)
		genesisFile, err := os.ReadFile(fmt.Sprintf("%s/genesis.json", configDir))
		if err != nil {
			log.Fatal("%s", err)
			os.Exit(1)
		}
		nodeConfigDir := fmt.Sprintf("%s/node%d", configDir, i)
		configFile, err := os.ReadFile(fmt.Sprintf("%s/config.json", nodeConfigDir))
		if err != nil {
			log.Fatal("%s", err)
			os.Exit(1)
		}
		stakingKey, err := os.ReadFile(fmt.Sprintf("%s/staking.key", nodeConfigDir))
		if err != nil {
			log.Fatal("%s", err)
			os.Exit(1)
>>>>>>> 4a282179
		}
		nodeID, err := utils.ToNodeID(stakingKey, stakingCert)
		if err != nil {
			log.Fatal("%s", err)
			os.Exit(1)
		}
		networkConfig.NodeConfigs = append(
			networkConfig.NodeConfigs,
			node.Config{
				ImplSpecificConfig: local.NodeConfig{
					BinaryPath: binaryPath,
				},
				ConfigFile:  configFile,
				StakingKey:  stakingKey,
				StakingCert: stakingCert,
				NodeID:      nodeID,
				IsBeacon:    true, // make every node a beacon
			},
		)
		allNodeIDs = append(allNodeIDs, nodeID)
	}

	// Generate and set network genesis
	networkConfig.Genesis, err = network.NewAvalancheGoGenesis(
		log,
		networkConfig.NetworkID, // Network ID
		[]network.AddrAndBalance{ // X-Chain Balances
			{
				Addr:    ids.GenerateTestShortID(),
				Balance: units.KiloAvax + 1,
			},
			{
				Addr:    ids.GenerateTestShortID(),
				Balance: units.KiloAvax + 2,
			},
		},
		[]network.AddrAndBalance{ // C-Chain Balances
			{
				Addr:    ids.GenerateTestShortID(),
				Balance: units.KiloAvax + 3,
			},
			{
				Addr:    ids.GenerateTestShortID(),
				Balance: units.KiloAvax + 4,
			},
		},
		allNodeIDs, // Make all nodes validators
	)
	if err != nil {
		log.Fatal("%s", err)
		os.Exit(1)
	}
	log.Debug("network genesis: %s", networkConfig.Genesis)

	// Uncomment this line to print the first node's logs to stdout
	// networkConfig.NodeConfigs[0].Stdout = os.Stdout

	// Create the network
	nw, err := local.NewNetwork(
		log,
		networkConfig,
		api.NewAPIClient,
		local.NewNodeProcess,
	)
	if err != nil {
		log.Fatal("%s", err)
		os.Exit(1)
	}

	// register signals to kill the network
	signalsCh := make(chan os.Signal, 1)
	signal.Notify(signalsCh, syscall.SIGINT)
	signal.Notify(signalsCh, syscall.SIGTERM)
	// start up a new go routine to handle attempts to kill the application
	go func() {
		// When we get a SIGINT or SIGTERM, stop the network.
		sig := <-signalsCh
		log.Info("got OS signal %s", sig)
		if err := nw.Stop(context.TODO()); err != nil {
			log.Warn("error while stopping network: %s", err)
		}
	}()

	// Wait until the nodes in the network are ready
	healthyChan := nw.Healthy()
	fmt.Println("waiting for all nodes to report healthy...")
	err, gotErr := <-healthyChan
	if gotErr {
		log.Fatal("network never became healthy: %s\n", err)
		handleError(log, nw)
	}
	log.Info("this network's nodes: %s\n", nw.GetNodesNames())
	if err := nw.Stop(context.TODO()); err != nil {
		log.Warn("error while stopping network: %s", err)
	}
}

func handleError(log logging.Logger, nw network.Network) {
	if err := nw.Stop(context.TODO()); err != nil {
		log.Warn("error while stopping network: %s", err)
	}
	os.Exit(1)
}<|MERGE_RESOLUTION|>--- conflicted
+++ resolved
@@ -7,20 +7,13 @@
 	"os/signal"
 	"syscall"
 
-<<<<<<< HEAD
-	"github.com/ava-labs/avalanche-network-runner-local/api"
-	"github.com/ava-labs/avalanche-network-runner-local/local"
-	"github.com/ava-labs/avalanche-network-runner-local/network"
-	"github.com/ava-labs/avalanche-network-runner-local/network/node"
-	"github.com/ava-labs/avalanche-network-runner-local/utils"
-	"github.com/ava-labs/avalanchego/ids"
-	"github.com/ava-labs/avalanchego/staking"
-=======
 	"github.com/ava-labs/avalanche-network-runner/api"
 	"github.com/ava-labs/avalanche-network-runner/local"
 	"github.com/ava-labs/avalanche-network-runner/network"
 	"github.com/ava-labs/avalanche-network-runner/network/node"
->>>>>>> 4a282179
+	"github.com/ava-labs/avalanche-network-runner/utils"
+	"github.com/ava-labs/avalanchego/ids"
+	"github.com/ava-labs/avalanchego/staking"
 	"github.com/ava-labs/avalanchego/utils/logging"
 	"github.com/ava-labs/avalanchego/utils/units"
 )
@@ -45,7 +38,6 @@
 	// Path to AvalancheGo binary
 	binaryPath := fmt.Sprintf("%s%s", goPath, "/src/github.com/ava-labs/avalanchego/build/avalanchego")
 
-<<<<<<< HEAD
 	// Create network config
 	networkConfig := network.Config{
 		NetworkID: 1337,
@@ -55,7 +47,7 @@
 
 	// Define the nodes to run when network is created.
 	// Read config file from disk.
-	configDir := fmt.Sprintf("%s/src/github.com/ava-labs/avalanche-network-runner-local/examples/local/configs", goPath)
+	configDir := fmt.Sprintf("%s/src/github.com/ava-labs/avalanche-network-runner/examples/local/configs", goPath)
 	configFile, err := os.ReadFile(fmt.Sprintf("%s/config.json", configDir))
 	if err != nil {
 		log.Fatal("%s", err)
@@ -88,28 +80,6 @@
 				log.Fatal("%s", err)
 				os.Exit(1)
 			}
-=======
-	// Read node configs, staking keys, staking certs
-	networkConfig := network.Config{}
-	for i := 0; i < 5; i++ {
-		log.Info("reading config %d", i)
-		configDir := fmt.Sprintf("%s/src/github.com/ava-labs/avalanche-network-runner/examples/local/configs", goPath)
-		genesisFile, err := os.ReadFile(fmt.Sprintf("%s/genesis.json", configDir))
-		if err != nil {
-			log.Fatal("%s", err)
-			os.Exit(1)
-		}
-		nodeConfigDir := fmt.Sprintf("%s/node%d", configDir, i)
-		configFile, err := os.ReadFile(fmt.Sprintf("%s/config.json", nodeConfigDir))
-		if err != nil {
-			log.Fatal("%s", err)
-			os.Exit(1)
-		}
-		stakingKey, err := os.ReadFile(fmt.Sprintf("%s/staking.key", nodeConfigDir))
-		if err != nil {
-			log.Fatal("%s", err)
-			os.Exit(1)
->>>>>>> 4a282179
 		}
 		nodeID, err := utils.ToNodeID(stakingKey, stakingCert)
 		if err != nil {
@@ -195,7 +165,7 @@
 
 	// Wait until the nodes in the network are ready
 	healthyChan := nw.Healthy()
-	fmt.Println("waiting for all nodes to report healthy...")
+	log.Info("waiting for all nodes to report healthy...")
 	err, gotErr := <-healthyChan
 	if gotErr {
 		log.Fatal("network never became healthy: %s\n", err)
