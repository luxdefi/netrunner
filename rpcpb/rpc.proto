--- conflicted
+++ resolved
@@ -305,22 +305,15 @@
   optional string exec_path           = 2;
   optional string whitelisted_subnets = 3;
 
-<<<<<<< HEAD
-  // Used for both database and log files.
-  optional string root_data_dir = 4;
-
   // Map of chain name to config file contents.
   // If specified, will create a file "chainname/config.json" with
   // the contents provided here.
-  map<string, string> chain_configs = 5;
+  map<string, string> chain_configs = 4;
 
   // Map of chain name to config file contents.
   // If specified, will create a file "chainname/upgrade.json" with
   // the contents provided here.
-  map<string, string> upgrade_configs = 6;
-=======
-  map<string, string> chain_configs = 4;
->>>>>>> f5f04191
+  map<string, string> upgrade_configs = 5;
 }
 
 message RestartNodeResponse {
@@ -339,7 +332,16 @@
   string name                       = 1;
   string exec_path                  = 2;
   optional string node_config       = 3;
+
+  // Map of chain name to config file contents.
+  // If specified, will create a file "chainname/config.json" with
+  // the contents provided here.
   map<string, string> chain_configs = 4;
+
+  // Map of chain name to config file contents.
+  // If specified, will create a file "chainname/upgrade.json" with
+  // the contents provided here.
+  map<string, string> upgrade_configs = 5;
 }
 
 message AddNodeResponse {
