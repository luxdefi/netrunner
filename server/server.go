--- conflicted
+++ resolved
@@ -745,23 +745,9 @@
 		return nil, err
 	}
 
-<<<<<<< HEAD
 	var globalConfig map[string]interface{}
-	if req.StartRequest.GetGlobalNodeConfig() != "" {
-		if err := json.Unmarshal([]byte(req.StartRequest.GetGlobalNodeConfig()), &globalConfig); err != nil {
-=======
-	rootDataDir := s.clusterInfo.RootDataDir
-
-	logDir := filepath.Join(rootDataDir, req.Name, "log")
-	dbDir := filepath.Join(rootDataDir, req.Name, "db-dir")
-
-	var defaultConfig, globalConfig map[string]interface{}
-	if err := json.Unmarshal([]byte(defaultNodeConfig), &defaultConfig); err != nil {
-		return nil, err
-	}
 	if req.GetNodeConfig() != "" {
 		if err := json.Unmarshal([]byte(req.GetNodeConfig()), &globalConfig); err != nil {
->>>>>>> 86928084
 			return nil, err
 		}
 	} else {
@@ -778,14 +764,7 @@
 		RedirectStderr: s.cfg.RedirectNodesOutput,
 	}
 	nodeConfig.ChainConfigFiles = map[string]string{}
-<<<<<<< HEAD
-	for k, v := range req.StartRequest.ChainConfigs {
-=======
-	for k, v := range s.network.chainConfigs {
-		nodeConfig.ChainConfigFiles[k] = v
-	}
 	for k, v := range req.ChainConfigs {
->>>>>>> 86928084
 		nodeConfig.ChainConfigFiles[k] = v
 	}
 	_, err = s.network.nw.AddNode(nodeConfig)
@@ -837,57 +816,6 @@
 	s.mu.Lock()
 	defer s.mu.Unlock()
 
-<<<<<<< HEAD
-	nodeInfo, ok := s.network.nodeInfos[req.Name]
-	if !ok {
-		return nil, ErrNodeNotFound
-	}
-
-	node, err := s.network.nw.GetNode(req.Name)
-	if err != nil {
-		return nil, ErrNodeNotFound
-	}
-	nodeConfig := node.GetConfig()
-
-	// use existing value if not specified
-	if req.GetExecPath() != "" {
-		nodeInfo.ExecPath = req.GetExecPath()
-	}
-	if req.GetWhitelistedSubnets() != "" {
-		nodeInfo.WhitelistedSubnets = req.GetWhitelistedSubnets()
-	}
-	if req.GetRootDataDir() != "" {
-		nodeInfo.DbDir = filepath.Join(req.GetRootDataDir(), req.Name, "db-dir")
-	}
-
-	buildDir, err := getBuildDir(nodeInfo.ExecPath, nodeInfo.PluginDir)
-	if err != nil {
-		return nil, err
-	}
-
-	nodeConfig.Flags[config.LogsDirKey] = nodeInfo.LogDir
-	nodeConfig.Flags[config.DBPathKey] = nodeInfo.DbDir
-	if buildDir != "" {
-		nodeConfig.Flags[config.BuildDirKey] = buildDir
-	}
-	if nodeInfo.WhitelistedSubnets != "" {
-		nodeConfig.Flags[config.WhitelistedSubnetsKey] = nodeInfo.WhitelistedSubnets
-	}
-
-	nodeConfig.BinaryPath = nodeInfo.ExecPath
-	nodeConfig.RedirectStdout = s.cfg.RedirectNodesOutput
-	nodeConfig.RedirectStderr = s.cfg.RedirectNodesOutput
-
-	// now remove the node before restart
-	zap.L().Info("removing the node")
-	if err := s.network.nw.RemoveNode(ctx, req.Name); err != nil {
-		return nil, err
-	}
-
-	// now adding the new node
-	zap.L().Info("adding the node")
-	if _, err := s.network.nw.AddNode(nodeConfig); err != nil {
-=======
 	if err := s.network.nw.RestartNode(
 		ctx,
 		req.Name,
@@ -898,7 +826,6 @@
 	}
 
 	if err := s.network.updateNodeInfo(); err != nil {
->>>>>>> 86928084
 		return nil, err
 	}
 
