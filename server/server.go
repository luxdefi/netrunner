// Copyright (C) 2019-2022, Ava Labs, Inc. All rights reserved.
// See the file LICENSE for licensing terms.

// Package server implements server.
package server

import (
	"context"
	"encoding/json"
	"errors"
	"fmt"
	"io"
	"io/fs"
<<<<<<< HEAD
	"io/ioutil"
=======
>>>>>>> 5ac8afec
	"net"
	"net/http"
	"os"
	"path/filepath"
	"sort"
	"strings"
	"sync"
	"time"

	"github.com/ava-labs/avalanche-network-runner/network/node"
	"github.com/ava-labs/avalanche-network-runner/rpcpb"
	"github.com/ava-labs/avalanche-network-runner/utils"
	"github.com/ava-labs/avalanchego/message"
	"github.com/ava-labs/avalanchego/network/peer"
	"github.com/ava-labs/avalanchego/snow/networking/router"
	"github.com/ava-labs/avalanchego/staking"
	"github.com/grpc-ecosystem/grpc-gateway/v2/runtime"
	"go.uber.org/zap"
	"google.golang.org/grpc"
	"google.golang.org/grpc/codes"
	"google.golang.org/grpc/credentials/insecure"
	"google.golang.org/grpc/status"
)

type Config struct {
	Port   string
	GwPort string
	// true to disable grpc-gateway server
	GwDisabled          bool
	DialTimeout         time.Duration
	RedirectNodesOutput bool
	SnapshotsDir        string
}

type Server interface {
	Run(rootCtx context.Context) error
}

type server struct {
	cfg Config

	rootCtx   context.Context
	closeOnce sync.Once
	closed    chan struct{}

	ln               net.Listener
	gRPCServer       *grpc.Server
	gRPCRegisterOnce sync.Once

	gwMux    *runtime.ServeMux
	gwServer *http.Server

	mu          *sync.RWMutex
	clusterInfo *rpcpb.ClusterInfo
	network     *localNetwork

	rpcpb.UnimplementedPingServiceServer
	rpcpb.UnimplementedControlServiceServer
}

var (
	ErrInvalidVMName                      = errors.New("invalid VM name")
	ErrInvalidPort                        = errors.New("invalid port")
	ErrClosed                             = errors.New("server closed")
	ErrPluginDirEmptyButCustomVMsNotEmpty = errors.New("empty plugin-dir but non-empty custom VMs")
	ErrPluginDirNonEmptyButCustomVMsEmpty = errors.New("non-empty plugin-dir but empty custom VM")
	ErrNotEnoughNodesForStart             = errors.New("not enough nodes specified for start")
	ErrAlreadyBootstrapped                = errors.New("already bootstrapped")
	ErrNotBootstrapped                    = errors.New("not bootstrapped")
	ErrNodeNotFound                       = errors.New("node not found")
	ErrPeerNotFound                       = errors.New("peer not found")
	ErrUnexpectedType                     = errors.New("unexpected type")
	ErrStatusCanceled                     = errors.New("gRPC stream status canceled")
)

const (
	MinNodes            uint32 = 1
	DefaultNodes        uint32 = 5
	StopOnSignalTimeout        = 2 * time.Second

	rootDataDirPrefix = "network-runner-root-data"
)

func New(cfg Config) (Server, error) {
	if cfg.Port == "" || cfg.GwPort == "" {
		return nil, ErrInvalidPort
	}

	ln, err := net.Listen("tcp", cfg.Port)
	if err != nil {
		return nil, err
	}
	srv := &server{
		cfg: cfg,

		closed: make(chan struct{}),

		ln:         ln,
		gRPCServer: grpc.NewServer(),

		mu: new(sync.RWMutex),
	}
	if !cfg.GwDisabled {
		srv.gwMux = runtime.NewServeMux()
		srv.gwServer = &http.Server{
			Addr:    cfg.GwPort,
			Handler: srv.gwMux,
		}
	}

	return srv, nil
}

// Blocking call until server listeners return.
func (s *server) Run(rootCtx context.Context) (err error) {
	s.rootCtx = rootCtx
	s.gRPCRegisterOnce.Do(func() {
		rpcpb.RegisterPingServiceServer(s.gRPCServer, s)
		rpcpb.RegisterControlServiceServer(s.gRPCServer, s)
	})

	gRPCErrc := make(chan error)
	go func() {
		zap.L().Info("serving gRPC server", zap.String("port", s.cfg.Port))
		gRPCErrc <- s.gRPCServer.Serve(s.ln)
	}()

	gwErrc := make(chan error)
	if s.cfg.GwDisabled {
		zap.L().Info("gRPC gateway server is disabled")
	} else {
		go func() {
			zap.L().Info("dialing gRPC server for gRPC gateway", zap.String("port", s.cfg.Port))
			ctx, cancel := context.WithTimeout(rootCtx, s.cfg.DialTimeout)
			gwConn, err := grpc.DialContext(
				ctx,
				"0.0.0.0"+s.cfg.Port,
				grpc.WithBlock(),
				grpc.WithTransportCredentials(insecure.NewCredentials()),
			)
			cancel()
			if err != nil {
				gwErrc <- err
				return
			}
			defer gwConn.Close()

			if err := rpcpb.RegisterPingServiceHandler(rootCtx, s.gwMux, gwConn); err != nil {
				gwErrc <- err
				return
			}
			if err := rpcpb.RegisterControlServiceHandler(rootCtx, s.gwMux, gwConn); err != nil {
				gwErrc <- err
				return
			}

			zap.L().Info("serving gRPC gateway", zap.String("port", s.cfg.GwPort))
			gwErrc <- s.gwServer.ListenAndServe()
		}()
	}

	select {
	case <-rootCtx.Done():
		zap.L().Warn("root context is done")

		if !s.cfg.GwDisabled {
			zap.L().Warn("closed gRPC gateway server", zap.Error(s.gwServer.Close()))
			<-gwErrc
		}

		s.gRPCServer.Stop()
		zap.L().Warn("closed gRPC server")
		<-gRPCErrc
		zap.L().Warn("gRPC terminated")

	case err = <-gRPCErrc:
		zap.L().Warn("gRPC server failed", zap.Error(err))
		if !s.cfg.GwDisabled {
			zap.L().Warn("closed gRPC gateway server", zap.Error(s.gwServer.Close()))
			<-gwErrc
		}

	case err = <-gwErrc: // if disabled, this will never be selected
		zap.L().Warn("gRPC gateway server failed", zap.Error(err))
		s.gRPCServer.Stop()
		zap.L().Warn("closed gRPC server")
		<-gRPCErrc
	}

	if s.network != nil {
		stopCtx, stopCtxCancel := context.WithTimeout(context.Background(), StopOnSignalTimeout)
		defer stopCtxCancel()
		s.network.stop(stopCtx)
		zap.L().Warn("network stopped")
	}

	s.closeOnce.Do(func() {
		close(s.closed)
	})
	return err
}

func (s *server) Ping(ctx context.Context, req *rpcpb.PingRequest) (*rpcpb.PingResponse, error) {
	zap.L().Debug("received ping request")
	return &rpcpb.PingResponse{Pid: int32(os.Getpid())}, nil
}

const DefaultStartTimeout = 5 * time.Minute

func (s *server) Start(ctx context.Context, req *rpcpb.StartRequest) (*rpcpb.StartResponse, error) {
	// if timeout is too small or not set, default to 5-min
	if deadline, ok := ctx.Deadline(); !ok || time.Until(deadline) < DefaultStartTimeout {
		var cancel context.CancelFunc
		ctx, cancel = context.WithTimeout(context.Background(), DefaultStartTimeout)
		_ = cancel // don't call since "start" is async, "curl" may not specify timeout
		zap.L().Info("received start request with default timeout", zap.String("timeout", DefaultStartTimeout.String()))
	} else {
		zap.L().Info("received start request with existing timeout", zap.String("deadline", deadline.String()))
	}

	if req.NumNodes == nil {
		n := DefaultNodes
		req.NumNodes = &n
	}
	if *req.NumNodes < MinNodes {
		return nil, ErrNotEnoughNodesForStart
	}
	if err := utils.CheckExecPath(req.GetExecPath()); err != nil {
		return nil, err
	}
	pluginDir := ""
	if req.GetPluginDir() != "" {
		pluginDir = req.GetPluginDir()
	}
	if pluginDir == "" {
		pluginDir = filepath.Join(filepath.Dir(req.GetExecPath()), "plugins")
	}
	chainSpecs := []blockchainSpec{}
	if len(req.GetCustomVms()) > 0 {
		zap.L().Info("plugin dir", zap.String("plugin-dir", pluginDir))
		for vmName, vmGenesisFilePath := range req.GetCustomVms() {
			zap.L().Info("checking custom VM ID before installation", zap.String("vm-id", vmName))
			vmID, err := utils.VMID(vmName)
			if err != nil {
				zap.L().Warn("failed to convert VM name to VM ID",
					zap.String("vm-name", vmName),
					zap.Error(err),
				)
				return nil, ErrInvalidVMName
			}
			if err := utils.CheckPluginPaths(
				filepath.Join(pluginDir, vmID.String()),
				vmGenesisFilePath,
			); err != nil {
				return nil, err
			}
			b, err := os.ReadFile(vmGenesisFilePath)
			if err != nil {
				return nil, err
			}
			chainSpecs = append(chainSpecs, blockchainSpec{
				vmName:  vmName,
				genesis: b,
			})
		}
	}

	s.mu.Lock()
	defer s.mu.Unlock()

	// If [clusterInfo] is already populated, the server has already been started.
	if s.clusterInfo != nil {
		return nil, ErrAlreadyBootstrapped
	}

	var (
		execPath           = req.GetExecPath()
		numNodes           = req.GetNumNodes()
		whitelistedSubnets = req.GetWhitelistedSubnets()
		rootDataDir        = req.GetRootDataDir()
		pid                = int32(os.Getpid())
		globalNodeConfig   = req.GetGlobalNodeConfig()
		customNodeConfigs  = req.GetCustomNodeConfigs()
		err                error
	)

	if len(rootDataDir) == 0 {
		rootDataDir = os.TempDir()
	}
	rootDataDir = filepath.Join(rootDataDir, rootDataDirPrefix)
	rootDataDir, err = utils.MkDirWithTimestamp(rootDataDir)
	if err != nil {
		return nil, err
	}

	s.clusterInfo = &rpcpb.ClusterInfo{
		Pid:         pid,
		RootDataDir: rootDataDir,
		Healthy:     false,
	}

	zap.L().Info("starting local network",
		zap.String("execPath", execPath),
		zap.Uint32("numNodes", numNodes),
		zap.String("whitelistedSubnets", whitelistedSubnets),
		zap.Int32("pid", pid),
		zap.String("rootDataDir", rootDataDir),
		zap.String("pluginDir", pluginDir),
<<<<<<< HEAD
		zap.Any("chainConfigs", req.ChainConfigs),
=======
		zap.String("defaultNodeConfig", globalNodeConfig),
>>>>>>> 5ac8afec
	)

	if s.network != nil {
		return nil, ErrAlreadyBootstrapped
	}

	if len(customNodeConfigs) > 0 {
		zap.L().Warn("custom node configs have been provided; ignoring the 'number-of-nodes' parameter and setting it to", zap.Int("numNodes", len(customNodeConfigs)))
		numNodes = uint32(len(customNodeConfigs))
	}

	s.network, err = newLocalNetwork(localNetworkOptions{
<<<<<<< HEAD
		execPath:           execPath,
		rootDataDir:        rootDataDir,
		numNodes:           numNodes,
		whitelistedSubnets: whitelistedSubnets,
		logLevel:           logLevel,
		pluginDir:          pluginDir,
		customVMs:          customVMs,
		chainConfigs:       req.ChainConfigs,
=======
		execPath:            execPath,
		rootDataDir:         rootDataDir,
		numNodes:            numNodes,
		whitelistedSubnets:  whitelistedSubnets,
		redirectNodesOutput: s.cfg.RedirectNodesOutput,
		pluginDir:           pluginDir,
		globalNodeConfig:    globalNodeConfig,
		customNodeConfigs:   customNodeConfigs,
>>>>>>> 5ac8afec

		// to block racey restart
		// "s.network.start" runs asynchronously
		// so it would not deadlock with the acquired lock
		// in this "Start" method
		restartMu: s.mu,

		snapshotsDir: s.cfg.SnapshotsDir,
	})
	if err != nil {
		s.network = nil
		s.clusterInfo = nil
		return nil, err
	}

	if err := s.network.start(); err != nil {
		s.network = nil
		s.clusterInfo = nil
		return nil, err
	}

	// start non-blocking to install local cluster + custom VMs (if applicable)
	// the user is expected to poll cluster status
	readyCh := make(chan struct{})
	go s.network.startWait(ctx, chainSpecs, readyCh)

	// update cluster info non-blocking
	// the user is expected to poll this latest information
	// to decide cluster/subnet readiness
	go func() {
		s.waitChAndUpdateClusterInfo("waiting for local cluster readiness", readyCh, false)
		if len(req.GetCustomVms()) == 0 {
			zap.L().Info("no custom VM installation request, skipping its readiness check")
		} else {
			s.waitChAndUpdateClusterInfo("waiting for custom VMs readiness", readyCh, true)
		}
	}()

	return &rpcpb.StartResponse{ClusterInfo: s.clusterInfo}, nil
}

func (s *server) waitChAndUpdateClusterInfo(waitMsg string, readyCh chan struct{}, updateCustomVmsInfo bool) {
	zap.L().Info(waitMsg)
	select {
	case <-s.closed:
		return
	case <-s.network.stopCh:
		return
	case serr := <-s.network.startErrCh:
		// TODO: decide what to do here, general failure cause network stop()?
		// maybe try decide if operation was partial (undesired network, fail)
		// or was not stated (preconditions check, continue)
		zap.L().Warn("async call failed to complete", zap.String("op", waitMsg), zap.Error(serr))
		panic(serr)
	case <-readyCh:
		s.mu.Lock()
		s.clusterInfo.Healthy = true
		s.clusterInfo.NodeNames = s.network.nodeNames
		s.clusterInfo.NodeInfos = s.network.nodeInfos
		if updateCustomVmsInfo {
			s.clusterInfo.CustomVmsHealthy = true
			s.clusterInfo.CustomVms = make(map[string]*rpcpb.CustomVmInfo)
			for blockchainID, vmInfo := range s.network.customVMBlockchainIDToInfo {
				s.clusterInfo.CustomVms[blockchainID.String()] = vmInfo.info
			}
			s.clusterInfo.Subnets = s.network.subnets
		}
		s.mu.Unlock()
	}
}

func (s *server) CreateBlockchains(ctx context.Context, req *rpcpb.CreateBlockchainsRequest) (*rpcpb.CreateBlockchainsResponse, error) {
	// if timeout is too small or not set, default to 5-min
	if deadline, ok := ctx.Deadline(); !ok || time.Until(deadline) < DefaultStartTimeout {
		var cancel context.CancelFunc
		ctx, cancel = context.WithTimeout(context.Background(), DefaultStartTimeout)
		_ = cancel // don't call since "start" is async, "curl" may not specify timeout
		zap.L().Info("received start request with default timeout", zap.String("timeout", DefaultStartTimeout.String()))
	} else {
		zap.L().Info("received start request with existing timeout", zap.String("deadline", deadline.String()))
	}

	zap.L().Debug("CreateBlockchains")
	if info := s.getClusterInfo(); info == nil {
		return nil, ErrNotBootstrapped
	}

	if len(req.GetBlockchainSpecs()) == 0 {
		return nil, errors.New("no blockchain spec was provided")
	}

	chainSpecs := []blockchainSpec{}
	for i := range req.GetBlockchainSpecs() {
		vmName := req.GetBlockchainSpecs()[i].VmName
		vmGenesisFilePath := req.GetBlockchainSpecs()[i].Genesis
		zap.L().Info("checking custom VM ID before installation", zap.String("vm-id", vmName))
		vmID, err := utils.VMID(vmName)
		if err != nil {
			zap.L().Warn("failed to convert VM name to VM ID",
				zap.String("vm-name", vmName),
				zap.Error(err),
			)
			return nil, ErrInvalidVMName
		}
		if err := utils.CheckPluginPaths(
			filepath.Join(s.network.pluginDir, vmID.String()),
			vmGenesisFilePath,
		); err != nil {
			return nil, err
		}
		b, err := os.ReadFile(vmGenesisFilePath)
		if err != nil {
			return nil, err
		}
		chainSpecs = append(chainSpecs, blockchainSpec{
			vmName:   vmName,
			genesis:  b,
			subnetId: req.GetBlockchainSpecs()[i].SubnetId,
		})
	}

	// check that defined subnets exist
	subnetsMap := map[string]struct{}{}
	for _, subnet := range s.clusterInfo.Subnets {
		subnetsMap[subnet] = struct{}{}
	}
	for _, chainSpec := range chainSpecs {
		if chainSpec.subnetId != nil {
			_, ok := subnetsMap[*chainSpec.subnetId]
			if !ok {
				return nil, fmt.Errorf("subnet id %q does not exits", *chainSpec.subnetId)
			}
		}
	}

	s.mu.Lock()
	defer s.mu.Unlock()

	// if there will be a restart, network will not be healthy
	// until finishing
	for _, chainSpec := range chainSpecs {
		if chainSpec.subnetId == nil {
			s.clusterInfo.Healthy = false
		}
	}

	s.clusterInfo.CustomVmsHealthy = false

	// start non-blocking to install custom VMs (if applicable)
	// the user is expected to poll cluster status
	readyCh := make(chan struct{})
	go s.network.createBlockchains(ctx, chainSpecs, readyCh)

	// update cluster info non-blocking
	// the user is expected to poll this latest information
	// to decide cluster/subnet readiness
	go func() {
		s.waitChAndUpdateClusterInfo("waiting for custom VMs readiness", readyCh, true)
	}()

	return &rpcpb.CreateBlockchainsResponse{ClusterInfo: s.clusterInfo}, nil
}

func (s *server) CreateSubnets(ctx context.Context, req *rpcpb.CreateSubnetsRequest) (*rpcpb.CreateSubnetsResponse, error) {
	// if timeout is too small or not set, default to 5-min
	if deadline, ok := ctx.Deadline(); !ok || time.Until(deadline) < DefaultStartTimeout {
		var cancel context.CancelFunc
		ctx, cancel = context.WithTimeout(context.Background(), DefaultStartTimeout)
		_ = cancel // don't call since "start" is async, "curl" may not specify timeout
		zap.L().Info("received start request with default timeout", zap.String("timeout", DefaultStartTimeout.String()))
	} else {
		zap.L().Info("received start request with existing timeout", zap.String("deadline", deadline.String()))
	}

	zap.L().Debug("CreateSubnets", zap.Uint32("num-subnets", req.GetNumSubnets()))

	if info := s.getClusterInfo(); info == nil {
		return nil, ErrNotBootstrapped
	}

	// default behaviour without args is to create one subnet
	numSubnets := req.GetNumSubnets()
	if numSubnets == 0 {
		numSubnets = 1
	}

	zap.L().Info("waiting for local cluster readiness")
	if err := s.network.waitForLocalClusterReady(ctx); err != nil {
		return nil, err
	}

	s.mu.Lock()
	defer s.mu.Unlock()

	s.clusterInfo.Healthy = false
	s.clusterInfo.CustomVmsHealthy = false

	// start non-blocking to add subnets
	// the user is expected to poll cluster status
	readyCh := make(chan struct{})
	go s.network.createSubnets(ctx, numSubnets, readyCh)

	// update cluster info non-blocking
	// the user is expected to poll this latest information
	// to decide cluster/subnet readiness
	go func() {
		s.waitChAndUpdateClusterInfo("waiting for custom VMs readiness", readyCh, true)
	}()

	return &rpcpb.CreateSubnetsResponse{ClusterInfo: s.clusterInfo}, nil
}

func (s *server) Health(ctx context.Context, req *rpcpb.HealthRequest) (*rpcpb.HealthResponse, error) {
	zap.L().Debug("health")
	if info := s.getClusterInfo(); info == nil {
		return nil, ErrNotBootstrapped
	}

	zap.L().Info("waiting for local cluster readiness")
	if err := s.network.waitForLocalClusterReady(ctx); err != nil {
		return nil, err
	}

	s.mu.Lock()
	defer s.mu.Unlock()

	s.clusterInfo.NodeNames = s.network.nodeNames
	s.clusterInfo.NodeInfos = s.network.nodeInfos

	return &rpcpb.HealthResponse{ClusterInfo: s.clusterInfo}, nil
}

func (s *server) URIs(ctx context.Context, req *rpcpb.URIsRequest) (*rpcpb.URIsResponse, error) {
	zap.L().Debug("uris")
	info := s.getClusterInfo()
	if info == nil {
		return nil, ErrNotBootstrapped
	}
	uris := make([]string, 0, len(info.NodeInfos))
	for _, i := range info.NodeInfos {
		uris = append(uris, i.Uri)
	}
	sort.Strings(uris)
	return &rpcpb.URIsResponse{Uris: uris}, nil
}

func (s *server) Status(ctx context.Context, req *rpcpb.StatusRequest) (*rpcpb.StatusResponse, error) {
	zap.L().Debug("received status request")
	info := s.getClusterInfo()
	if info == nil {
		return nil, ErrNotBootstrapped
	}
	return &rpcpb.StatusResponse{ClusterInfo: info}, nil
}

func (s *server) StreamStatus(req *rpcpb.StreamStatusRequest, stream rpcpb.ControlService_StreamStatusServer) (err error) {
	zap.L().Info("received bootstrap status request")
	if s.getClusterInfo() == nil {
		return ErrNotBootstrapped
	}

	interval := time.Duration(req.PushInterval)

	// returns this method, then server closes the stream
	zap.L().Info("pushing status updates to the stream", zap.String("interval", interval.String()))
	wg := sync.WaitGroup{}
	wg.Add(1)
	go func() {
		s.sendLoop(stream, interval)
		wg.Done()
	}()

	errc := make(chan error, 1)
	go func() {
		rerr := s.recvLoop(stream)
		if rerr != nil {
			if isClientCanceled(stream.Context().Err(), rerr) {
				zap.L().Warn("failed to receive status request from gRPC stream due to client cancellation", zap.Error(rerr))
			} else {
				zap.L().Warn("failed to receive status request from gRPC stream", zap.Error(rerr))
			}
		}
		errc <- rerr
	}()

	select {
	case err = <-errc:
		if errors.Is(err, context.Canceled) {
			err = ErrStatusCanceled
		}
	case <-stream.Context().Done():
		err = stream.Context().Err()
		if errors.Is(err, context.Canceled) {
			err = ErrStatusCanceled
		}
	}

	wg.Wait()
	return err
}

func (s *server) sendLoop(stream rpcpb.ControlService_StreamStatusServer, interval time.Duration) {
	zap.L().Info("start status send loop")

	tc := time.NewTicker(1)
	defer tc.Stop()

	for {
		select {
		case <-s.rootCtx.Done():
			return
		case <-s.closed:
			return
		case <-tc.C:
			tc.Reset(interval)
		}

		zap.L().Debug("sending cluster info")
		if err := stream.Send(&rpcpb.StreamStatusResponse{ClusterInfo: s.getClusterInfo()}); err != nil {
			if isClientCanceled(stream.Context().Err(), err) {
				zap.L().Debug("client stream canceled", zap.Error(err))
				return
			}
			zap.L().Warn("failed to send an event", zap.Error(err))
			return
		}
	}
}

func (s *server) recvLoop(stream rpcpb.ControlService_StreamStatusServer) error {
	zap.L().Info("start status receive loop")

	for {
		select {
		case <-s.rootCtx.Done():
			return s.rootCtx.Err()
		case <-s.closed:
			return ErrClosed
		default:
		}

		// receive data from stream
		req := new(rpcpb.StatusRequest)
		err := stream.RecvMsg(req)
		if errors.Is(err, io.EOF) {
			zap.L().Debug("received EOF from client; returning to close the stream from server side")
			return nil
		}
		if err != nil {
			return err
		}
	}
}

func (s *server) AddNode(ctx context.Context, req *rpcpb.AddNodeRequest) (*rpcpb.AddNodeResponse, error) {
	zap.L().Debug("received add node request", zap.String("name", req.Name))

	if info := s.getClusterInfo(); info == nil {
		return nil, ErrNotBootstrapped
	}

	s.mu.Lock()
	defer s.mu.Unlock()

<<<<<<< HEAD
	nodeName := req.Name
	if _, exists := s.network.nodeInfos[nodeName]; exists {
		return nil, fmt.Errorf("node with name %s already exists", nodeName)
=======
	var whitelistedSubnets string

	if _, exists := s.network.nodeInfos[req.Name]; exists {
		return nil, fmt.Errorf("node with name %s already exists", req.Name)
	}
	// fix if not given
	if req.StartRequest == nil {
		req.StartRequest = &rpcpb.StartRequest{}
>>>>>>> 5ac8afec
	}
	// user can override bin path for this node...
	execPath := req.StartRequest.ExecPath
	if execPath == "" {
		// ...or use the same binary as the rest of the network
<<<<<<< HEAD
		execPath = s.network.binPath
=======
		execPath = s.network.execPath
>>>>>>> 5ac8afec
	}
	_, err := os.Stat(execPath)
	if err != nil {
		if errors.Is(err, fs.ErrNotExist) {
			return nil, utils.ErrNotExists
		}
		return nil, fmt.Errorf("failed to stat exec %q (%w)", execPath, err)
	}
<<<<<<< HEAD
	logLevel := *req.StartRequest.LogLevel
	whitelistedSubnets := *req.StartRequest.WhitelistedSubnets
	pluginDir := *req.StartRequest.PluginDir

	rootDataDir := s.clusterInfo.RootDataDir

	logDir := filepath.Join(rootDataDir, nodeName, "log")
	dbDir := filepath.Join(rootDataDir, nodeName, "db-dir")

	configFile := createConfigFileString(logLevel, logDir, dbDir, pluginDir, whitelistedSubnets)
=======

	// use same configs from other nodes
	whitelistedSubnets = s.network.options.whitelistedSubnets
	buildDir, err := getBuildDir(execPath, s.network.pluginDir)
	if err != nil {
		return nil, err
	}

	rootDataDir := s.clusterInfo.RootDataDir

	logDir := filepath.Join(rootDataDir, req.Name, "log")
	dbDir := filepath.Join(rootDataDir, req.Name, "db-dir")

	var defaultConfig, globalConfig map[string]interface{}
	if err := json.Unmarshal([]byte(defaultNodeConfig), &defaultConfig); err != nil {
		return nil, err
	}
	if req.StartRequest.GetGlobalNodeConfig() != "" {
		if err := json.Unmarshal([]byte(req.StartRequest.GetGlobalNodeConfig()), &globalConfig); err != nil {
			return nil, err
		}
	}

	var mergedConfig map[string]interface{}
	// we only need to merge from the default node config here, as we are only adding one node
	mergedConfig, err = mergeNodeConfig(defaultConfig, globalConfig, "")
	if err != nil {
		return nil, fmt.Errorf("failed merging provided configs: %w", err)
	}
	configFile, err := createConfigFileString(mergedConfig, logDir, dbDir, buildDir, whitelistedSubnets)
	if err != nil {
		return nil, fmt.Errorf("failed to generate json node config string: %w", err)
	}
>>>>>>> 5ac8afec
	stakingCert, stakingKey, err := staking.NewCertAndKeyBytes()
	if err != nil {
		return nil, fmt.Errorf("couldn't generate staking Cert/Key: %w", err)
	}
<<<<<<< HEAD
	nodeConfig := node.Config{
		Name:               req.Name,
		ConfigFile:         configFile,
		ImplSpecificConfig: json.RawMessage(fmt.Sprintf(`{"binaryPath":"%s","redirectStdout":true,"redirectStderr":true}`, execPath)),
		StakingKey:         string(stakingKey),
		StakingCert:        string(stakingCert),
		CChainConfigFile:   req.StartRequest.ChainConfigs["C"], // TODO: add support for other chains
	}
	s.network.nodeNames = append(s.network.nodeNames, req.Name)
=======

	nodeConfig := node.Config{
		Name:           req.Name,
		ConfigFile:     configFile,
		StakingKey:     string(stakingKey),
		StakingCert:    string(stakingCert),
		BinaryPath:     execPath,
		RedirectStdout: s.cfg.RedirectNodesOutput,
		RedirectStderr: s.cfg.RedirectNodesOutput,
	}
>>>>>>> 5ac8afec
	_, err = s.network.nw.AddNode(nodeConfig)
	if err != nil {
		return nil, err
	}
<<<<<<< HEAD
	info := &rpcpb.NodeInfo{
		Name:               nodeName,
		ExecPath:           execPath,
		Uri:                "",
		Id:                 "",
		LogDir:             logDir,
		DbDir:              dbDir,
		WhitelistedSubnets: whitelistedSubnets,
		Config:             []byte(configFile),
	}
	s.network.nodeInfos[req.Name] = info
=======
>>>>>>> 5ac8afec

	return &rpcpb.AddNodeResponse{ClusterInfo: s.clusterInfo}, nil
}

func (s *server) RemoveNode(ctx context.Context, req *rpcpb.RemoveNodeRequest) (*rpcpb.RemoveNodeResponse, error) {
	zap.L().Debug("received remove node request", zap.String("name", req.Name))
	if info := s.getClusterInfo(); info == nil {
		return nil, ErrNotBootstrapped
	}

	s.mu.Lock()
	defer s.mu.Unlock()

	if _, ok := s.network.nodeInfos[req.Name]; !ok {
		return nil, ErrNodeNotFound
	}

	if err := s.network.nw.RemoveNode(req.Name); err != nil {
		return nil, err
	}

	zap.L().Info("waiting for local cluster readiness")
	if err := s.network.waitForLocalClusterReady(ctx); err != nil {
		return nil, err
	}

	s.clusterInfo.NodeNames = s.network.nodeNames
	s.clusterInfo.NodeInfos = s.network.nodeInfos

	return &rpcpb.RemoveNodeResponse{ClusterInfo: s.clusterInfo}, nil
}

func (s *server) RestartNode(ctx context.Context, req *rpcpb.RestartNodeRequest) (*rpcpb.RestartNodeResponse, error) {
	zap.L().Debug("received remove node request", zap.String("name", req.Name))
	if info := s.getClusterInfo(); info == nil {
		return nil, ErrNotBootstrapped
	}

	s.mu.Lock()
	defer s.mu.Unlock()

	nodeInfo, ok := s.network.nodeInfos[req.Name]
	if !ok {
		return nil, ErrNodeNotFound
	}

	node, err := s.network.nw.GetNode(req.Name)
	if err != nil {
		return nil, ErrNodeNotFound
	}
	nodeConfig := node.GetConfig()

	// use existing value if not specified
	if req.GetExecPath() != "" {
		nodeInfo.ExecPath = req.GetExecPath()
	}
	if req.GetWhitelistedSubnets() != "" {
		nodeInfo.WhitelistedSubnets = req.GetWhitelistedSubnets()
	}
	if req.GetRootDataDir() != "" {
		nodeInfo.DbDir = filepath.Join(req.GetRootDataDir(), req.Name, "db-dir")
	}

	var defaultConfig map[string]interface{}
	if err := json.Unmarshal([]byte(defaultNodeConfig), &defaultConfig); err != nil {
		return nil, err
	}

	buildDir, err := getBuildDir(nodeInfo.ExecPath, nodeInfo.PluginDir)
	if err != nil {
		return nil, err
	}

	nodeConfig.ConfigFile, err = createConfigFileString(
		defaultConfig,
		nodeInfo.LogDir,
		nodeInfo.DbDir,
		buildDir,
		nodeInfo.WhitelistedSubnets,
	)
	if err != nil {
		return nil, fmt.Errorf("failed to generate json node config string: %w", err)
	}

	nodeConfig.BinaryPath = nodeInfo.ExecPath
	nodeConfig.RedirectStdout = s.cfg.RedirectNodesOutput
	nodeConfig.RedirectStderr = s.cfg.RedirectNodesOutput

	// now remove the node before restart
	zap.L().Info("removing the node")
	if err := s.network.nw.RemoveNode(req.Name); err != nil {
		return nil, err
	}

	// now adding the new node
	zap.L().Info("adding the node")
	if _, err := s.network.nw.AddNode(nodeConfig); err != nil {
		return nil, err
	}

	zap.L().Info("waiting for local cluster readiness")
	if err := s.network.waitForLocalClusterReady(ctx); err != nil {
		return nil, err
	}

	// update with the new config
	s.clusterInfo.NodeNames = s.network.nodeNames
	s.clusterInfo.NodeInfos = s.network.nodeInfos

	return &rpcpb.RestartNodeResponse{ClusterInfo: s.clusterInfo}, nil
}

func (s *server) Stop(ctx context.Context, req *rpcpb.StopRequest) (*rpcpb.StopResponse, error) {
	zap.L().Debug("received stop request")

	s.mu.Lock()
	defer s.mu.Unlock()

	if s.network == nil {
		return nil, ErrNotBootstrapped
	}

	info := s.clusterInfo
	if info == nil {
		info = &rpcpb.ClusterInfo{}
	}

	s.network.stop(ctx)
	s.network = nil
	s.clusterInfo = nil

	info.Healthy = false
	return &rpcpb.StopResponse{ClusterInfo: info}, nil
}

func (s *server) AttachPeer(ctx context.Context, req *rpcpb.AttachPeerRequest) (*rpcpb.AttachPeerResponse, error) {
	zap.L().Debug("received attach peer request")
	info := s.getClusterInfo()
	if info == nil {
		return nil, ErrNotBootstrapped
	}

	s.mu.Lock()
	defer s.mu.Unlock()

	node, err := s.network.nw.GetNode((req.NodeName))
	if err != nil {
		return nil, err
	}

	lh := &loggingInboundHandler{nodeName: req.NodeName}
	newPeer, err := node.AttachPeer(ctx, lh)
	if err != nil {
		return nil, err
	}

	cctx, cancel := context.WithTimeout(ctx, 30*time.Second)
	err = newPeer.AwaitReady(cctx)
	cancel()
	if err != nil {
		return nil, err
	}
	newPeerID := newPeer.ID().String()

	zap.L().Debug("new peer is attached",
		zap.String("node-name", req.NodeName),
		zap.String("peer-id", newPeerID),
	)

	peers, ok := s.network.attachedPeers[req.NodeName]
	if !ok {
		peers = make(map[string]peer.Peer)
		peers[newPeerID] = newPeer
	} else {
		peers[newPeerID] = newPeer
	}
	s.network.attachedPeers[req.NodeName] = peers

	if s.clusterInfo.AttachedPeerInfos == nil {
		s.clusterInfo.AttachedPeerInfos = make(map[string]*rpcpb.ListOfAttachedPeerInfo)
	}
	peerInfo := &rpcpb.AttachedPeerInfo{Id: newPeerID}
	if v, ok := s.clusterInfo.AttachedPeerInfos[req.NodeName]; ok {
		v.Peers = append(v.Peers, peerInfo)
	} else {
		s.clusterInfo.AttachedPeerInfos[req.NodeName] = &rpcpb.ListOfAttachedPeerInfo{
			Peers: []*rpcpb.AttachedPeerInfo{peerInfo},
		}
	}

	return &rpcpb.AttachPeerResponse{ClusterInfo: info, AttachedPeerInfo: peerInfo}, nil
}

var _ router.InboundHandler = &loggingInboundHandler{}

type loggingInboundHandler struct {
	nodeName string
}

func (lh *loggingInboundHandler) HandleInbound(m message.InboundMessage) {
	zap.L().Debug("inbound handler received a message",
		zap.String("node-name", lh.nodeName),
		zap.String("message-op", m.Op().String()),
	)
}

func (s *server) SendOutboundMessage(ctx context.Context, req *rpcpb.SendOutboundMessageRequest) (*rpcpb.SendOutboundMessageResponse, error) {
	zap.L().Debug("received send outbound message request")
	info := s.getClusterInfo()
	if info == nil {
		return nil, ErrNotBootstrapped
	}

	peers, ok := s.network.attachedPeers[req.NodeName]
	if !ok {
		return nil, ErrNodeNotFound
	}
	attachedPeer, ok := peers[req.PeerId]
	if !ok {
		return nil, ErrPeerNotFound
	}

	msg := message.NewTestMsg(message.Op(req.Op), req.Bytes, false)
	sent := attachedPeer.Send(ctx, msg)
	return &rpcpb.SendOutboundMessageResponse{Sent: sent}, nil
}

func (s *server) LoadSnapshot(ctx context.Context, req *rpcpb.LoadSnapshotRequest) (*rpcpb.LoadSnapshotResponse, error) {
	// if timeout is too small or not set, default to 5-min
	if deadline, ok := ctx.Deadline(); !ok || time.Until(deadline) < DefaultStartTimeout {
		var cancel context.CancelFunc
		ctx, cancel = context.WithTimeout(context.Background(), DefaultStartTimeout)
		_ = cancel // don't call since "start" is async, "curl" may not specify timeout
		zap.L().Info("received start request with default timeout", zap.String("timeout", DefaultStartTimeout.String()))
	} else {
		zap.L().Info("received start request with existing timeout", zap.String("deadline", deadline.String()))
	}

	s.mu.Lock()
	defer s.mu.Unlock()

	// If [clusterInfo] is already populated, the server has already been started.
	if s.clusterInfo != nil {
		return nil, ErrAlreadyBootstrapped
	}

	var (
		pid = int32(os.Getpid())
		err error
	)

	rootDataDir := req.GetRootDataDir()
	if len(rootDataDir) == 0 {
		rootDataDir = os.TempDir()
	}
	rootDataDir = filepath.Join(rootDataDir, rootDataDirPrefix)
	rootDataDir, err = utils.MkDirWithTimestamp(rootDataDir)
	if err != nil {
		return nil, err
	}

	s.clusterInfo = &rpcpb.ClusterInfo{
		Pid:         pid,
		RootDataDir: rootDataDir,
		Healthy:     false,
	}

	zap.L().Info("starting",
		zap.Int32("pid", pid),
		zap.String("rootDataDir", rootDataDir),
	)

	if s.network != nil {
		return nil, ErrAlreadyBootstrapped
	}

	s.network, err = newLocalNetwork(localNetworkOptions{
		execPath:    req.GetExecPath(),
		pluginDir:   req.GetPluginDir(),
		rootDataDir: rootDataDir,

		// to block racey restart
		// "s.network.start" runs asynchronously
		// so it would not deadlock with the acquired lock
		// in this "Start" method
		restartMu: s.mu,

		snapshotsDir: s.cfg.SnapshotsDir,
	})
	if err != nil {
		return nil, err
	}

	// blocking load snapshot to soon get not found snapshot errors
	if err := s.network.loadSnapshot(ctx, req.SnapshotName); err != nil {
		zap.L().Warn("snapshot load failed to complete", zap.Error(err))
		s.network = nil
		s.clusterInfo = nil
		return nil, err
	}

	// start non-blocking wait to load snapshot results
	// the user is expected to poll cluster status
	readyCh := make(chan struct{})
	go s.network.loadSnapshotWait(ctx, readyCh)

	// update cluster info non-blocking
	// the user is expected to poll this latest information
	// to decide cluster/subnet readiness
	go func() {
		s.waitChAndUpdateClusterInfo("waiting for local cluster readiness", readyCh, true)
	}()

	return &rpcpb.LoadSnapshotResponse{ClusterInfo: s.clusterInfo}, nil
}

func (s *server) SaveSnapshot(ctx context.Context, req *rpcpb.SaveSnapshotRequest) (*rpcpb.SaveSnapshotResponse, error) {
	zap.L().Info("received save snapshot request", zap.String("snapshot-name", req.SnapshotName))
	info := s.getClusterInfo()
	if info == nil {
		return nil, ErrNotBootstrapped
	}

	s.mu.Lock()
	defer s.mu.Unlock()

	snapshotPath, err := s.network.nw.SaveSnapshot(ctx, req.SnapshotName)
	if err != nil {
		zap.L().Warn("snapshot save failed to complete", zap.Error(err))
		return nil, err
	}
	s.network = nil
	s.clusterInfo = nil

	return &rpcpb.SaveSnapshotResponse{SnapshotPath: snapshotPath}, nil
}

func (s *server) RemoveSnapshot(ctx context.Context, req *rpcpb.RemoveSnapshotRequest) (*rpcpb.RemoveSnapshotResponse, error) {
	zap.L().Info("received remove snapshot request", zap.String("snapshot-name", req.SnapshotName))
	info := s.getClusterInfo()
	if info == nil {
		return nil, ErrNotBootstrapped
	}

	if err := s.network.nw.RemoveSnapshot(req.SnapshotName); err != nil {
		zap.L().Warn("snapshot remove failed to complete", zap.Error(err))
		return nil, err
	}
	return &rpcpb.RemoveSnapshotResponse{}, nil
}

func (s *server) GetSnapshotNames(ctx context.Context, req *rpcpb.GetSnapshotNamesRequest) (*rpcpb.GetSnapshotNamesResponse, error) {
	zap.L().Info("get snapshot names")
	info := s.getClusterInfo()
	if info == nil {
		return nil, ErrNotBootstrapped
	}

	snapshotNames, err := s.network.nw.GetSnapshotNames()
	if err != nil {
		return nil, err
	}
	return &rpcpb.GetSnapshotNamesResponse{SnapshotNames: snapshotNames}, nil
}

func (s *server) getClusterInfo() *rpcpb.ClusterInfo {
	s.mu.RLock()
	info := s.clusterInfo
	s.mu.RUnlock()
	return info
}

func isClientCanceled(ctxErr error, err error) bool {
	if ctxErr != nil {
		return true
	}

	ev, ok := status.FromError(err)
	if !ok {
		return false
	}

	switch ev.Code() {
	case codes.Canceled, codes.DeadlineExceeded:
		// client-side context cancel or deadline exceeded
		// "rpc error: code = Canceled desc = context canceled"
		// "rpc error: code = DeadlineExceeded desc = context deadline exceeded"
		return true
	case codes.Unavailable:
		msg := ev.Message()
		// client-side context cancel or deadline exceeded with TLS ("http2.errClientDisconnected")
		// "rpc error: code = Unavailable desc = client disconnected"
		if msg == "client disconnected" {
			return true
		}
		// "grpc/transport.ClientTransport.CloseStream" on canceled streams
		// "rpc error: code = Unavailable desc = stream error: stream ID 21; CANCEL")
		if strings.HasPrefix(msg, "stream error: ") && strings.HasSuffix(msg, "; CANCEL") {
			return true
		}
	}
	return false
}<|MERGE_RESOLUTION|>--- conflicted
+++ resolved
@@ -11,10 +11,6 @@
 	"fmt"
 	"io"
 	"io/fs"
-<<<<<<< HEAD
-	"io/ioutil"
-=======
->>>>>>> 5ac8afec
 	"net"
 	"net/http"
 	"os"
@@ -323,11 +319,8 @@
 		zap.Int32("pid", pid),
 		zap.String("rootDataDir", rootDataDir),
 		zap.String("pluginDir", pluginDir),
-<<<<<<< HEAD
 		zap.Any("chainConfigs", req.ChainConfigs),
-=======
 		zap.String("defaultNodeConfig", globalNodeConfig),
->>>>>>> 5ac8afec
 	)
 
 	if s.network != nil {
@@ -340,16 +333,6 @@
 	}
 
 	s.network, err = newLocalNetwork(localNetworkOptions{
-<<<<<<< HEAD
-		execPath:           execPath,
-		rootDataDir:        rootDataDir,
-		numNodes:           numNodes,
-		whitelistedSubnets: whitelistedSubnets,
-		logLevel:           logLevel,
-		pluginDir:          pluginDir,
-		customVMs:          customVMs,
-		chainConfigs:       req.ChainConfigs,
-=======
 		execPath:            execPath,
 		rootDataDir:         rootDataDir,
 		numNodes:            numNodes,
@@ -358,7 +341,7 @@
 		pluginDir:           pluginDir,
 		globalNodeConfig:    globalNodeConfig,
 		customNodeConfigs:   customNodeConfigs,
->>>>>>> 5ac8afec
+		chainConfigs:       req.ChainConfigs,
 
 		// to block racey restart
 		// "s.network.start" runs asynchronously
@@ -723,11 +706,6 @@
 	s.mu.Lock()
 	defer s.mu.Unlock()
 
-<<<<<<< HEAD
-	nodeName := req.Name
-	if _, exists := s.network.nodeInfos[nodeName]; exists {
-		return nil, fmt.Errorf("node with name %s already exists", nodeName)
-=======
 	var whitelistedSubnets string
 
 	if _, exists := s.network.nodeInfos[req.Name]; exists {
@@ -736,17 +714,12 @@
 	// fix if not given
 	if req.StartRequest == nil {
 		req.StartRequest = &rpcpb.StartRequest{}
->>>>>>> 5ac8afec
 	}
 	// user can override bin path for this node...
 	execPath := req.StartRequest.ExecPath
 	if execPath == "" {
 		// ...or use the same binary as the rest of the network
-<<<<<<< HEAD
-		execPath = s.network.binPath
-=======
 		execPath = s.network.execPath
->>>>>>> 5ac8afec
 	}
 	_, err := os.Stat(execPath)
 	if err != nil {
@@ -755,18 +728,6 @@
 		}
 		return nil, fmt.Errorf("failed to stat exec %q (%w)", execPath, err)
 	}
-<<<<<<< HEAD
-	logLevel := *req.StartRequest.LogLevel
-	whitelistedSubnets := *req.StartRequest.WhitelistedSubnets
-	pluginDir := *req.StartRequest.PluginDir
-
-	rootDataDir := s.clusterInfo.RootDataDir
-
-	logDir := filepath.Join(rootDataDir, nodeName, "log")
-	dbDir := filepath.Join(rootDataDir, nodeName, "db-dir")
-
-	configFile := createConfigFileString(logLevel, logDir, dbDir, pluginDir, whitelistedSubnets)
-=======
 
 	// use same configs from other nodes
 	whitelistedSubnets = s.network.options.whitelistedSubnets
@@ -800,23 +761,10 @@
 	if err != nil {
 		return nil, fmt.Errorf("failed to generate json node config string: %w", err)
 	}
->>>>>>> 5ac8afec
 	stakingCert, stakingKey, err := staking.NewCertAndKeyBytes()
 	if err != nil {
 		return nil, fmt.Errorf("couldn't generate staking Cert/Key: %w", err)
 	}
-<<<<<<< HEAD
-	nodeConfig := node.Config{
-		Name:               req.Name,
-		ConfigFile:         configFile,
-		ImplSpecificConfig: json.RawMessage(fmt.Sprintf(`{"binaryPath":"%s","redirectStdout":true,"redirectStderr":true}`, execPath)),
-		StakingKey:         string(stakingKey),
-		StakingCert:        string(stakingCert),
-		CChainConfigFile:   req.StartRequest.ChainConfigs["C"], // TODO: add support for other chains
-	}
-	s.network.nodeNames = append(s.network.nodeNames, req.Name)
-=======
-
 	nodeConfig := node.Config{
 		Name:           req.Name,
 		ConfigFile:     configFile,
@@ -825,26 +773,12 @@
 		BinaryPath:     execPath,
 		RedirectStdout: s.cfg.RedirectNodesOutput,
 		RedirectStderr: s.cfg.RedirectNodesOutput,
-	}
->>>>>>> 5ac8afec
+		ChainConfigFiles: req.StartRequest.ChainConfigs,
+	}
 	_, err = s.network.nw.AddNode(nodeConfig)
 	if err != nil {
 		return nil, err
 	}
-<<<<<<< HEAD
-	info := &rpcpb.NodeInfo{
-		Name:               nodeName,
-		ExecPath:           execPath,
-		Uri:                "",
-		Id:                 "",
-		LogDir:             logDir,
-		DbDir:              dbDir,
-		WhitelistedSubnets: whitelistedSubnets,
-		Config:             []byte(configFile),
-	}
-	s.network.nodeInfos[req.Name] = info
-=======
->>>>>>> 5ac8afec
 
 	return &rpcpb.AddNodeResponse{ClusterInfo: s.clusterInfo}, nil
 }
