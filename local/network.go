--- conflicted
+++ resolved
@@ -17,14 +17,7 @@
 	"github.com/ava-labs/avalanche-network-runner-local/network"
 	"github.com/ava-labs/avalanche-network-runner-local/network/node"
 	"github.com/ava-labs/avalanchego/config"
-<<<<<<< HEAD
-	"github.com/ava-labs/avalanchego/utils/constants"
-=======
-	"github.com/ava-labs/avalanchego/ids"
-	"github.com/ava-labs/avalanchego/staking"
-	avagoconst "github.com/ava-labs/avalanchego/utils/constants"
-	"github.com/ava-labs/avalanchego/utils/hashing"
->>>>>>> fb1add9c
+	avalancheconstants "github.com/ava-labs/avalanchego/utils/constants"
 	"github.com/ava-labs/avalanchego/utils/logging"
 	"golang.org/x/sync/errgroup"
 )
@@ -36,11 +29,6 @@
 	stakingCertFileName   = "staking.crt"
 	genesisFileName       = "genesis.json"
 	apiTimeout            = 5 * time.Second
-<<<<<<< HEAD
-	healthCheckFreq       = 5 * time.Second
-	healthyTimeout        = 200 * time.Second
-=======
->>>>>>> fb1add9c
 )
 
 var errStopped = errors.New("network stopped")
@@ -189,30 +177,6 @@
 	apiPort := l.Addr().(*net.TCPAddr).Port
 	_ = l.Close()
 
-<<<<<<< HEAD
-=======
-	// If this node is a beacon, add its IP/ID to the beacon lists
-	if nodeConfig.IsBeacon {
-		// Parse the node ID
-		// TODO add helper in AvalancheGo for this?
-		cert, err := tls.X509KeyPair(nodeConfig.StakingCert, nodeConfig.StakingKey)
-		if err != nil {
-			return nil, err
-		}
-		cert.Leaf, err = x509.ParseCertificate(cert.Certificate[0])
-		if err != nil {
-			return nil, err
-		}
-		nodeID := ids.ShortID(
-			hashing.ComputeHash160Array(
-				hashing.ComputeHash256(cert.Leaf.Raw),
-			),
-		)
-		ln.bootstrapIDs = append(ln.bootstrapIDs, nodeID.PrefixedString(avagoconst.NodeIDPrefix))
-		ln.bootstrapIPs = append(ln.bootstrapIPs, fmt.Sprintf("127.0.0.1:%d", p2pPort))
-	}
-
->>>>>>> fb1add9c
 	// [tmpDir] is where this node's config file, C-Chain config file,
 	// staking key, staking certificate and genesis file will be written.
 	// (Other file locations are given in the node's config file.)
@@ -244,7 +208,7 @@
 
 	// If this node is a beacon, add its IP/ID to the beacon lists
 	if nodeConfig.IsBeacon {
-		ln.bootstrapIDs[nodeConfig.NodeID.PrefixedString(constants.NodeIDPrefix)] = struct{}{}
+		ln.bootstrapIDs[nodeConfig.NodeID.PrefixedString(avalancheconstants.NodeIDPrefix)] = struct{}{}
 		ln.bootstrapIPs[fmt.Sprintf("127.0.0.1:%d", p2pPort)] = struct{}{}
 	}
 
